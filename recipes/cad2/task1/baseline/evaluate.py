--- conflicted
+++ resolved
@@ -109,13 +109,9 @@
     hypothesis = scorer.transcribe(left_path.as_posix(), fp16=False)["text"]
     lyrics["hypothesis_left"] = hypothesis
 
-<<<<<<< HEAD
     left_results = compute_metrics(
         [reference], [hypothesis], languages="en", include_other=False
     )
-=======
-    left_results = compute_measures(reference, hypothesis)
->>>>>>> 12f0a5fd
 
     # Compute right ear
     ear.set_audiogram(listener.audiogram_right)
@@ -130,13 +126,10 @@
     hypothesis = scorer.transcribe(right_path.as_posix(), fp16=False)["text"]
     lyrics["hypothesis_right"] = hypothesis
 
-<<<<<<< HEAD
+
     right_results = compute_metrics(
         [reference], [hypothesis], languages="en", include_other=False
     )
-=======
-    right_results = compute_measures(reference, hypothesis)
->>>>>>> 12f0a5fd
 
     # Compute the average score for both ears
     total_words = (
