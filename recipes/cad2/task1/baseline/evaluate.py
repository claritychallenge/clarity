--- conflicted
+++ resolved
@@ -117,13 +117,9 @@
     hypothesis = scorer.transcribe(left_path.as_posix(), fp16=False)["text"]
     lyrics["hypothesis_left"] = hypothesis
 
-<<<<<<< HEAD
     left_results = compute_metrics(
         [reference], [hypothesis], languages="en", include_other=False
     )
-=======
-    left_results = compute_measures(reference, hypothesis)
->>>>>>> 4cca4aba
 
     # Compute right ear
     ear.set_audiogram(listener.audiogram_right)
@@ -138,13 +134,10 @@
     hypothesis = scorer.transcribe(right_path.as_posix(), fp16=False)["text"]
     lyrics["hypothesis_right"] = hypothesis
 
-<<<<<<< HEAD
     right_results = compute_metrics(
         [reference], [hypothesis], languages="en", include_other=False
     )
-=======
-    right_results = compute_measures(reference, hypothesis)
->>>>>>> 4cca4aba
+ 
 
     # Compute the average score for both ears
     total_words = (
@@ -416,10 +409,6 @@
         )
 
         max_whisper = np.max([whisper_left, whisper_right])
-<<<<<<< HEAD
-=======
-        mean_haaqi = np.mean(haaqi_scores)
->>>>>>> 4cca4aba
         results_file.add_result(
             {
                 "scene": scene_id,
@@ -430,20 +419,14 @@
                 "hypothesis_right": lyrics_text["hypothesis_right"],
                 "haaqi_left": haaqi_scores[0],
                 "haaqi_right": haaqi_scores[1],
-<<<<<<< HEAD
                 "haaqi_avg": np.mean(haaqi_scores),
-=======
-                "haaqi_avg": mean_haaqi,
->>>>>>> 4cca4aba
                 "whisper_left": whisper_left,
                 "whisper_rigth": whisper_right,
                 "whisper_be": max_whisper,
                 "alpha": alpha,
-<<<<<<< HEAD
                 "score": alpha * max_whisper + (1 - alpha) * np.mean(haaqi_scores),
-=======
-                "score": alpha * max_whisper + (1 - alpha) * mean_haaqi,
->>>>>>> 4cca4aba
+
+
             }
         )
 
