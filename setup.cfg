[metadata]
name = pyclarity
description = Tools for the Clarity Challenge
long_description = file: README.md,
long_description_content_type = text/markdown
author = The PyClarity team
author_email = clarity-group@sheffield.ac.uk
url = https://github.com/claritychallenge/clarity
project_urls=
  Bug Tracker = https://github.com/claritychallenge/clarity/issues
  Documentation = https://claritychallenge.github.io/clarity_CC_doc
  Source = https://github.com/claritychallenge/clarity
license = MIT
keywords = machine learning, challenges, speech-enhancement, hearing-aids
classifiers=
    Intended Audience :: Developers
    Intended Audience :: Education
#    Intended Audience :: Hearing Industry
    Intended Audience :: Science/Research
    License :: OSI Approved :: MIT License
    Operating System :: OS Independent
    Programming Language :: Python :: 3
    Natural Language :: English


[options]
python_requires = >=3.7

zip_safe = False

include_package_data = True

packages = find:

install_requires =
  audioread>=2.1.9
  gdown
  hydra-core==1.1.1
  hydra-submitit-launcher>=1.1.6
  importlib-metadata
  librosa>=0.8.1
  matplotlib
  numpy>=1.21.6
  omegaconf>=2.1.1
  pandas>=1.3.5
  pyloudnorm>=0.1.0
  pystoi
  scikit-learn>=1.0.2
  scipy>=1.7.3
  SoundFile>=0.10.3.post1
  torch
  torchaudio
  tqdm>=4.62.3
  typing_extensions

[options.extras_require]
tests =
  isort
  flake8
  mypy
  pre-commit
  py
  pytest
  pytest-cov
  pytest-mpl
  pytest-regtest
  yamllint

docs =
  sphinx
  myst_parser
  pydata_sphinx_theme
  sphinx_markdown_tables
  sphinx_rtd_theme
  sphinxcontrib-mermaid
  sphinxcontrib-napoleon

dev =
  black
  coverage
  flake8
  flake8-print
  isort
  mypy
  pre-commit
  py-cpuinfo
  pycodestyle
  pytest
  pytest-cov
  pytest-regtest
  yamllint

pypi =
  build
  versioneer
  wheel

[options.package_data]

* =
  *.csv
  *.json
  *.mat
  *.yaml

[flake8]
ignore = E203, E501, W503
max-line-length = 88
max-complexity = 18
select = B,C,E,F,W,T4,B9
exclude =
  clarity/_version.py

[options.packages.find]
exclude = tests*

[coverage:run]
omit =
  *conftest.py
  *tests*
  **/__init__*
source =
    clarity

<<<<<<< HEAD
# FIXME : Is an entry_point required (https://setuptools.pypa.io/en/latest/userguide/entry_point.html)
# [options.entry_points]
# console_scripts =

=======
>>>>>>> debb216d
[versioneer]
VCS = git
style = pep440
versionfile_source = clarity/_version.py
versionfile_build = clarity/_version.py
tag_prefix = v
parentdir_prefix =<|MERGE_RESOLUTION|>--- conflicted
+++ resolved
@@ -122,13 +122,6 @@
 source =
     clarity
 
-<<<<<<< HEAD
-# FIXME : Is an entry_point required (https://setuptools.pypa.io/en/latest/userguide/entry_point.html)
-# [options.entry_points]
-# console_scripts =
-
-=======
->>>>>>> debb216d
 [versioneer]
 VCS = git
 style = pep440
