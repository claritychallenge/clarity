"""Gammatone filterbank simulation of the Cochlea."""

from __future__ import annotations

import logging
from dataclasses import dataclass
from typing import Any

import numpy as np
import scipy
from numpy import ndarray
from scipy import signal

from clarity.evaluator.msbg.msbg_utils import read_gtf_file
from clarity.evaluator.msbg.smearing import Smearer
from clarity.utils.audiogram import Audiogram


# TODO: Fix power overflow error when (expansion_ratios[ixch] - 1) < 0


@dataclass
class FilterBank:
    """Holds the numerators and denominators of an IIR filter bank."""

    nums: np.ndarray
    denoms: np.ndarray


# Parameters for smearing and gammatone filtering according to degree of loss
HL_PARAMS: dict[str, dict[str, Any]] = {
    "SEVERE": {
        "gtfbank_file": "GT4FBank_Brd3.0E_Spaced2.3E_44100Fs",
        "smear_params": (4.0, 2.0),  # asymmetric severe smearing
    },
    "MODERATE": {
        "gtfbank_file": "GT4FBank_Brd2.0E_Spaced1.5E_44100Fs",
        "smear_params": (2.4, 1.6),  # asymmetric moderate smearing
    },
    "MILD": {
        "gtfbank_file": "GT4FBank_Brd1.5E_Spaced1.1E_44100Fs",
        "smear_params": (1.6, 1.1),  # asymmetric mild smearing
    },
    "NOTHING": {
        "gtfbank_file": "GT4FBank_Brd1.5E_Spaced1.1E_44100Fs",
        "smear_params": (1.0, 1.0),  # No smearing
    },
}


def compute_recruitment_parameters(
    gtn_cf: ndarray, audiogram: Audiogram, catch_up: float
) -> tuple[ndarray, ndarray]:
    """Compute parameters to be used in recruitment model.

    Computes expansion ratios for each gammatone filterbank channel and
    the equal loudness catch up level per channel (currently this is
    a fixed value per channel)

    Args:
        gtn_cf (ndarray): gammatone filterbank centre frequencies
        audiogram (Audiogram): the audiogram to employ
        catch_up (float): level in dB at which catches up with NH

    Returns:
        ndarray: expansion ratio for each gammatone filterbank channel

    """
    cf_expansion = np.zeros(gtn_cf.shape)  # expansion ratios

    for ix_cf in np.arange(0, gtn_cf.shape[0]):
        if gtn_cf[ix_cf] < audiogram.frequencies[0]:
            # Extend audiogram, flat below lowest freq measured
            cf_expansion[ix_cf] = catch_up / (catch_up - audiogram.levels[0])
        elif gtn_cf[ix_cf] > audiogram.frequencies[-1]:
            # Extend audiogram, flat above highest freq measured
            cf_expansion[ix_cf] = catch_up / (catch_up - audiogram.levels[-1])
        else:
            # In the sensible region
            cf_to_level_fn = scipy.interpolate.interp1d(
                audiogram.frequencies, audiogram.levels, kind="linear"
            )
            # Assumes catch-up at catch_up dB (typ 100-105)
            cf_expansion[ix_cf] = catch_up / (catch_up - cf_to_level_fn(gtn_cf[ix_cf]))

    #  Loudness catch-up levels - currently same for all channels
    eq_loud_db_catch_up = catch_up * np.ones(gtn_cf.shape)

    return cf_expansion, eq_loud_db_catch_up


def gammatone_filterbank(
    x: ndarray,
    ngamma: int,
    gtn_filters: FilterBank,
    gtn_delays: ndarray,
    start2poleHP: int,
    hp_filters: FilterBank,
) -> ndarray:
    """Pass signal through gammatone filterbank.

    Args:
        x (ndarray): input signal
        ngamma (int): 4, gammatone order
        gtn_filters (FilterBank): set of gammatone filters
        gtn_delays (ndarray): gammatone filter delays
        start2poleHP (int): parameter value from gtfbank_file
        hp_filter (FilterBarker): set of highpass filters

    Returns:
        ndarray: cochleagram with gtn_denoms.shape[0] channels of len(x)

    """
    n_chans = gtn_filters.denoms.shape[0]
    n_samples = len(x)

    cochleagram = np.zeros((n_chans, n_samples))

    # Implement Nth order Gammatone filterbank
    for ixch in np.arange(0, n_chans):
        pass_n = x
        for __ in np.arange(0, ngamma):
            pass_n = signal.lfilter(
                gtn_filters.nums[ixch, :], gtn_filters.denoms[ixch, :], pass_n
            )

        dly = gtn_delays[ixch]
        # Time-advance signal to compensate for IIR shift, zero-pad remainder
        pass_n[np.arange(0, (n_samples - dly))] = pass_n[np.arange(dly, n_samples)]
        pass_n[np.arange(n_samples - dly, n_samples)] = 0

        # ...possibly control lf tails with second order highpass
        if ixch >= (start2poleHP - 1):
            ix_hp = ixch - start2poleHP + 1
            pass_n = signal.lfilter(
                hp_filters.nums[ix_hp, :], hp_filters.denoms[ix_hp, :], pass_n
            )
        cochleagram[ixch, :] = pass_n
    return cochleagram


def compute_envelope(coch_sig: ndarray, erbn_cf: ndarray, fs: float) -> ndarray:
    """Obtain signal envelope.

    Envelope computed using full-wave rectification and low-pass filter

    Args:
        coch_sig (ndarray): input signal
        erbn_cf (ndarray): ERB centre frequencies
        fs (float): sampling frequency

    Returns:
        ndarray: signal envelope

    """
    envelope = np.zeros(coch_sig.shape)
    n_chans = coch_sig.shape[0]
    for ixch in np.arange(0, n_chans):
        # Extract envelope; channel envelope lpf is NOT fixed for all channels,
        # tracks slightly above ERBn
        # Don't need to worry about phase since using bidirectional filters
        # Put limit on bandwidth for very high freq channels, (30/40) == -3dB at fc,
        fc_envlp = (30 / 40) * min(100, erbn_cf[ixch])

        # Reduced rate of cut(4-pole), but improved time response of filter.
        chan_lpfB, chan_lpfA = signal.ellip(2, 0.25, 35, fc_envlp / (fs / 2))

        # Full-wave rectify (take absolute values of raw signal coch_sig) and
        # low-pass to get envelope
        padlen = 3 * (max(len(chan_lpfA), len(chan_lpfB))) - 1
        envelope[ixch, :] = signal.filtfilt(
            chan_lpfB, chan_lpfA, np.abs(coch_sig[ixch, :]), padlen=padlen
        )
    return envelope


def recruitment(
    coch_sig: ndarray,
    envelope: ndarray,
    SPL_equiv_0dB: int | float,
    expansion_ratios: ndarray,
    eq_loud_db: ndarray,
) -> ndarray:
    """Simulate loudness recruitment.

    Args:
        coch_sig (ndarray): input signal
        envelope (ndarray): signal envelope
        SPL_equiv_0dB (float): equivalent level in dB SPL of 0 dB Full Scale
        expansion_ratios (ndarray): expansion ratios for expanding channel
            signals
        eq_loud_db (ndarray): loudness catch-up level in dB

    Returns:
        ndarray: cochlear output signal

    """

    n_chans = coch_sig.shape[0]
    for ixch in np.arange(0, n_chans):
        # Limit max envelope, and hence maximum gain
        envlp_out = envelope[ixch, :]
        envlp_max = np.power(10, 0.05 * (eq_loud_db[ixch] - SPL_equiv_0dB))
        envlp_out[envlp_out > envlp_max] = envlp_max
        envlp_out[envlp_out < 1e-9] = 1e-9

        gain = (envlp_out / envlp_max) ** (expansion_ratios[ixch] - 1)
        coch_sig[ixch, :] = coch_sig[ixch, :] * gain

    return coch_sig


class Cochlea:
    """Simulate the cochlea.

    Includes simulation of effects of bandwidth broadening (smearing) and recruitment.
    Implements 3 different degrees of impairment which affect the degree of smearing.
    Recruitment currently always with x2 broadening.

    Degree of hearing impairment used to control the following filterbank variables:
    BROADEN, SPACING, NGAMMA, Fs, N_Chans,
    ERBn_CentFrq, GTn_CentFrq, GTnDelays,
    GTn_denoms, GTn_nums, Start2PoleHP, HP_FCorner, HP_denoms,
    HP_nums, HP_Delays,  Recombination_dB
    """

    def __init__(
        self,
        audiogram: Audiogram,
        catch_up_level: float = 105.0,
        fs: float = 44100.0,
<<<<<<< HEAD
        apply_smear: bool = True,
=======
        verbose: bool = True,
>>>>>>> 38c04e95
    ) -> None:
        """Cochlea constructor.

        Args:
            audiogram (Audiogram): Audiogram characterising hearing loss
            catch_up_level (float, optional): loudness catch-up level in dB
                Default is 105 dB
            fs (float, optional): sampling frequency
<<<<<<< HEAD
            apply_smear (bool, optional): whether to apply smearing. True by default
=======
            verbose (bool, optional): verbose mode. Default is True
>>>>>>> 38c04e95

        """
        self.fs = fs
        self.audiogram = audiogram  # Audiogram to employ
        self.catch_up_level = catch_up_level  # Level in dB at which catches up with NH

        # Compute severity level and set parameters accordingly
        severity_level = self.audiogram.severity
        self.gtfbank_params = read_gtf_file(
            f"msbg_hparams/{HL_PARAMS[severity_level]['gtfbank_file']}.json"
        )
        self.cf_expansion, self.eq_loud_db_catch_up = compute_recruitment_parameters(
            np.array(self.gtfbank_params["GTn_CentFrq"]), audiogram, catch_up_level
        )

        # Set-up the smearer
        self.smearer = None
        if severity_level != "NOTHING" and apply_smear:
            r_lower, r_upper = HL_PARAMS[severity_level]["smear_params"]
            self.smearer = Smearer(r_lower, r_upper, fs)

        if verbose:
            logging.info("Severity level - %s", severity_level)

    def simulate(self, coch_sig: ndarray, equiv_0dB_file_SPL: float) -> ndarray:
        """Pass a signal through the cochlea.

        Args:
            coch_sig (ndarray): input signal
            equiv_0dB_file_SPL (float): equivalent level in dB SPL of 0 dB Full Scale

        Returns:
            ndarray: cochlear output signal

        """
        if self.smearer is not None:
            coch_sig = self.smearer.smear(coch_sig)

        # Filter with gammatone filterbank
        coch_sig_out = gammatone_filterbank(
            coch_sig,
            self.gtfbank_params["NGAMMA"],
            FilterBank(
                np.array(self.gtfbank_params["GTn_nums"]),
                np.array(self.gtfbank_params["GTn_denoms"]),
            ),
            np.array(self.gtfbank_params["GTnDelays"]),
            self.gtfbank_params["Start2PoleHP"],
            FilterBank(
                np.array(self.gtfbank_params["HP_nums"]),
                np.array(self.gtfbank_params["HP_denoms"]),
            ),
        )

        # Simulate loudness recruitment
        envelope = compute_envelope(
            coch_sig_out, np.array(self.gtfbank_params["ERBn_CentFrq"]), self.fs
        )

        coch_sig_out = recruitment(
            coch_sig_out,
            envelope,
            equiv_0dB_file_SPL,
            self.cf_expansion,
            self.eq_loud_db_catch_up,
        )

        # Recombine channels to obtain output signal
        coch_sig_out = np.sum(coch_sig_out, axis=0) * np.power(
            10, -0.05 * self.gtfbank_params["Recombination_dB"]
        )

        return coch_sig_out<|MERGE_RESOLUTION|>--- conflicted
+++ resolved
@@ -229,11 +229,8 @@
         audiogram: Audiogram,
         catch_up_level: float = 105.0,
         fs: float = 44100.0,
-<<<<<<< HEAD
         apply_smear: bool = True,
-=======
         verbose: bool = True,
->>>>>>> 38c04e95
     ) -> None:
         """Cochlea constructor.
 
@@ -242,11 +239,9 @@
             catch_up_level (float, optional): loudness catch-up level in dB
                 Default is 105 dB
             fs (float, optional): sampling frequency
-<<<<<<< HEAD
             apply_smear (bool, optional): whether to apply smearing. True by default
-=======
             verbose (bool, optional): verbose mode. Default is True
->>>>>>> 38c04e95
+
 
         """
         self.fs = fs
