--- conflicted
+++ resolved
@@ -1,10 +1,5 @@
-<<<<<<< HEAD
-"""Functions for ???"""
-from typing import Dict, List, Tuple
-=======
 """Functions for HASPI neural network stage."""
 from __future__ import annotations
->>>>>>> 26b5b3eb
 
 import numpy as np
 
@@ -215,14 +210,10 @@
 
 
 def nn_feed_forward_ensemble(
-<<<<<<< HEAD
     data: np.ndarray,
     neural_net_params: Dict,
     weights_hidden: List[np.ndarray],
     weights_out: List[np.ndarray],
-=======
-    data: np.ndarray, neural_net_params: dict, weights_hidden, weights_out
->>>>>>> 26b5b3eb
 ) -> np.ndarray:
     """
     Function to compute the neural network ensemble response to a set of
@@ -263,16 +254,11 @@
 
 
 def nn_feed_forward(
-<<<<<<< HEAD
     data: np.ndarray,
     neural_net_params: Dict,
     weights_hidden: np.ndarray,
     weights_out: np.ndarray,
 ) -> Tuple[np.ndarray, np.ndarray]:
-=======
-    data: np.ndarray, neural_net_params: dict, weights_hidden, weights_out
-):
->>>>>>> 26b5b3eb
     """
     Compute the outputs at each layer of a neural network given
     the input to the network and the weights. The activation function is an
